{
  "name": "root",
  "private": true,
  "workspaces": {
    "packages": [
      "@remirror/*",
      "packages/*",
      "docs",
      "e2e",
      "examples/*"
    ]
  },
  "scripts": {
    "build": "run-p build:rollup build:ts",
    "build:cli": "cross-env PACKAGES=@remirror/cli yarn build:rollup",
    "build:cli:ts": "tsc -b ./@remirror/cli/tsconfig.prod.json --verbose",
    "build:docs": "cd docs && yarn build",
    "build:rollup": "rollup --config ./support/build/rollup.config.js",
    "build:ts": "tsc -b tsconfig.prod.json --verbose",
    "checks": "run-s integrity lint typecheck test",
    "checks:ci": "run-s lint typecheck",
    "checks:release": "run-s ci checks build test:e2e:ssr",
    "ci": "yarn clean:all && yarn --pure-lockfile",
    "clean": "yarn if-clean git clean -fdx --exclude=.config.json --exclude=node_modules --exclude=**/node_modules",
    "clean:all": "git clean -fdX --exclude=.config.json --exclude=.yarn",
    "clean:build": "rimraf @remirror/*/lib packages/*/lib docs/public docs/.cache .jest examples/with-next/.next {@remirror,packages}/*/*.tsbuildinfo",
    "clean:modules": "git clean -fdX @remirror support docs e2e packages",
    "contributors:add": "all-contributors add",
    "contributors:generate": "all-contributors generate",
    "dev": "run-p dev:ts dev:rollup",
    "dev:rollup": "cross-env DEV_ONLY=true yarn build:rollup --watch",
    "dev:ts": "yarn build:ts --watch",
    "docs": "cd docs && yarn start",
    "fix": "run-s fix:prettier fix:es",
    "fix:es": "yarn lint:es --fix",
    "fix:prettier": "yarn run:prettier --write",
    "frozen": "yarn --frozen-lockfile install",
    "generate:all": "node support/scripts/generate-api-docs.js --all",
    "generate:api": "node support/scripts/generate-api-docs.js --api",
    "generate:docs": "node support/scripts/generate-api-docs.js --docs",
    "generate:json": "node support/scripts/generate-configs.js",
    "if-clean": "node support/scripts/run-if-clean.js",
    "if-config": "node support/scripts/run-if-config.js",
    "if-not-ci": "node support/scripts/run-if-not-ci.js",
    "postinstall": "yarn patch",
    "integrity": "yarn check --integrity",
    "is-logged-in": "npm whoami",
    "lint": "run-s lint:*",
    "lint:es": "eslint -f friendly --ext=.tsx,.ts,.js .",
    "lint:prettier": "yarn run:prettier \"!**/CHANGELOG.md\" --check",
    "md": "node support/scripts/md.js",
    "patch": "patch-package --patch-dir support/patches",
    "prerelease": "yarn if-not-ci run-s checks:release",
    "release": "changeset publish",
<<<<<<< HEAD
    "run:prettier": "prettier --ignore-path .eslintignore '**/*.{js,jsx,ts,tsx,md,mdx,json,html,css,yml,yaml,graphql}'",
=======
    "run:prettier": "prettier --ignore-path .eslintignore \"**/*.{js,jsx,ts,tsx,md,json,html,css,yml,yaml,graphql}\"",
>>>>>>> 7d24f1b4
    "size": "size-limit",
    "start:checks": "cpy support/.config.sample.json ./ --rename=\".config.json\"",
    "stop:checks": "rimraf ./.config.json",
    "storybook": "start-storybook -p 6006 -c support/storybook",
    "test": "jest --verbose",
    "test:build": "cross-env TEST_BUILD=true jest --verbose --coverage=false",
    "test:e2e": "jest --verbose --runInBand --config e2e/jest.config.js",
    "test:e2e:debug": "cross-env REMIRROR_E2E_DEBUG=true yarn test:e2e",
    "test:e2e:ssr": "cross-env REMIRROR_E2E_SERVER=razzle yarn test:e2e",
    "test:e2e:ssr:watch": "yarn test:e2e:ssr --verbose=false --watch",
    "test:e2e:watch": "jest --watch --verbose=false --runInBand --config e2e/jest.config.js",
    "test:watch": "jest  --watch --verbose=false --coverage=false",
    "typecheck": "tsc -p ./tsconfig.json"
  },
  "husky": {
    "hooks": {
      "pre-commit": "yarn if-config hooks.preCommit lint-staged",
      "pre-push": "yarn if-config hooks.prePush \"yarn checks\""
    }
  },
  "lint-staged": {
    "**/*.js": [
      "prettier --write",
      "eslint --fix"
    ],
    "*.{json,yml,yaml,md}": [
      "prettier --write"
    ],
    "{@remirror,packages,docs,support,examples}/**/*.{ts,tsx,js}": [
      "prettier --write",
      "eslint --fix"
    ],
    "{@remirror,packages,examples}/**/*.spec.{ts,tsx}": [
      "jest --coverage=false --bail --findRelatedTests"
    ]
  },
  "prettier": {
    "bracketSpacing": true,
    "endOfLine": "lf",
    "jsxBracketSameLine": false,
    "jsxSingleQuote": true,
    "plugins": [
      "./node_modules/prettier-plugin-packagejson"
    ],
    "printWidth": 100,
    "proseWrap": "always",
    "semi": true,
    "singleQuote": true,
    "tabWidth": 2,
    "trailingComma": "all",
    "useTabs": false
  },
  "jest": {
    "cacheDirectory": "<rootDir>/.jest",
    "collectCoverage": true,
    "collectCoverageFrom": [
      "**/*.{ts,tsx}",
      "!**/*.d.ts"
    ],
    "coveragePathIgnorePatterns": [
      "/node_modules/",
      "\\.d.ts",
      "/__mocks__/",
      "/__tests__/",
      "/__fixtures__/",
      "/support/",
      "jest\\.*\\.ts"
    ],
    "coverageReporters": [
      "json",
      "lcov",
      "text-summary",
      "clover"
    ],
    "coverageThreshold": {
      "global": {
        "functions": 50,
        "lines": 50,
        "statements": 50
      }
    },
    "moduleFileExtensions": [
      "ts",
      "tsx",
      "js",
      "jsx",
      "json"
    ],
    "projects": [
      "<rootDir>/@remirror/*/jest.config.js",
      "<rootDir>/support/dts-jest",
      "<rootDir>/packages/*/jest.config.js"
    ],
    "testRunner": "jest-circus/runner",
    "watchPlugins": [
      "jest-watch-typeahead/filename",
      "jest-watch-typeahead/testname"
    ]
  },
  "resolutions": {
    "@babel/core": "^7.9.0",
    "@babel/parser": "^7.9.4",
    "@babel/runtime": "^7.9.2",
    "@jest/environment": "^25",
    "@jest/fake-timers": "^25",
    "@jest/types": "^25",
    "@types/jest": "^25",
    "babel-jest": "^25",
    "bl": ">=3.0.0",
    "braces": "^3.0.2",
    "debug": "^4.1.1",
    "https-proxy-agent": ">=3",
    "jest": "^25",
    "jest-mock": "^25",
    "jsdom": "^16",
    "marked": ">=0.7.0",
    "mem": ">=4",
    "minimist": ">=1.2.2",
    "prettier": "^2.0.2",
    "react": "^16.13.0",
    "react-dom": "^16.13.0",
    "serialize-javascript": ">=2.1.1",
    "tar": ">=4.4.10",
    "typescript": "3.9.0-beta"
  },
  "devDependencies": {
    "@babel/cli": "^7.8.4",
    "@babel/core": "^7.9.0",
    "@babel/parser": "^7.9.4",
    "@babel/plugin-proposal-class-properties": "^7.8.3",
    "@babel/plugin-proposal-nullish-coalescing-operator": "^7.8.3",
    "@babel/plugin-proposal-object-rest-spread": "^7.9.0",
    "@babel/plugin-proposal-optional-chaining": "^7.9.0",
    "@babel/plugin-proposal-private-methods": "^7.8.3",
    "@babel/plugin-syntax-dynamic-import": "^7.8.3",
    "@babel/plugin-transform-runtime": "^7.9.0",
    "@babel/plugin-transform-typescript": "^7.9.4",
    "@babel/preset-env": "^7.9.0",
    "@babel/preset-react": "^7.9.4",
    "@babel/runtime": "^7.9.2",
    "@changesets/cli": "^2.6.0",
    "@getify/eslint-plugin-proper-arrows": "^8.0.1",
    "@jest/types": "^25.2.3",
    "@manypkg/get-packages": "^1.0.0",
    "@microsoft/api-documenter": "^7.7.0",
    "@microsoft/api-extractor": "^7.6.2",
    "@rollup/plugin-commonjs": "^11.0.2",
    "@rollup/plugin-json": "^4.0.2",
    "@rollup/plugin-node-resolve": "^7.1.1",
    "@rollup/plugin-replace": "^2.3.1",
    "@size-limit/preset-big-lib": "^4.4.0",
    "@storybook/addon-actions": "^5.2.6",
    "@storybook/addon-info": "^5.2.6",
    "@storybook/addon-links": "^5.2.6",
    "@storybook/addons": "^5.2.6",
    "@storybook/react": "^5.2.6",
    "@testing-library/dom": "^7.1.0",
    "@testing-library/jest-dom": "^5.3.0",
    "@testing-library/react": "^10.0.1",
    "@types/fs-extra": "^8.1.0",
    "@types/jest": "^25.1.4",
    "@types/jest-axe": "^3.2.1",
    "@types/react": "^16.9.25",
    "@types/react-dom": "^16.9.5",
    "@types/react-test-renderer": "^16.9.1",
    "@typescript-eslint/eslint-plugin": "^2.24.0",
    "@typescript-eslint/parser": "^2.24.0",
    "all-contributors-cli": "^6.14.0",
    "babel-jest": "^25.2.3",
    "babel-loader": "^8.1.0",
    "babel-plugin-annotate-pure-calls": "^0.4.0",
    "babel-plugin-dev-expression": "^0.2.2",
    "babel-plugin-macros": "^2.8.0",
    "babel-plugin-module-resolver": "^4.0.0",
    "babel-plugin-transform-async-to-promises": "^0.8.15",
    "chalk": "^4.0.0",
    "cpy-cli": "^3.0.0",
    "cross-env": "^7.0.0",
    "diffable-html": "^4.0.0",
    "dts-jest": "^23.0.0",
    "eslint": "^6.7.2",
    "eslint-config-prettier": "^6.7.0",
    "eslint-formatter-friendly": "^7.0.0",
    "eslint-formatter-github": "^0.4.2",
    "eslint-plugin-eslint-comments": "^3.1.2",
    "eslint-plugin-graphql": "^3.1.1",
    "eslint-plugin-import": "^2.18.2",
    "eslint-plugin-jest": "^23.4.0",
    "eslint-plugin-jest-formatting": "^1.2.0",
    "eslint-plugin-jsx-a11y": "^6.2.3",
    "eslint-plugin-promise": "^4.2.1",
    "eslint-plugin-react": "^7.16.0",
    "eslint-plugin-react-hooks": "^3.0.0",
    "eslint-plugin-security": "^1.4.0",
    "eslint-plugin-simple-import-sort": "^5.0.2",
    "eslint-plugin-unicorn": "^18.0.1",
    "fs-extra": "^9.0.0",
    "husky": "^4.2.3",
    "jest": "^25",
    "jest-axe": "^3.2.0",
    "jest-circus": "^25",
    "jest-dev-server": "^4.3.0",
    "jest-diff": "^25.1.0",
    "jest-emotion": "^10.0.32",
    "jest-environment-jsdom-sixteen": "^1.0.2",
    "jest-extended": "^0.11.2",
    "jest-watch-typeahead": "^0.5.0",
    "lint-staged": "^10.0.8",
    "npm-run-all": "^4.1.5",
    "patch-package": "^6.2.0",
    "pkg.macro": "^1.0.1",
    "postinstall-postinstall": "^2.0.0",
    "prettier": "^2.0.2",
    "prettier-plugin-packagejson": "^2.1.1",
    "react": "^16.10.2",
    "react-dom": "^16.10.2",
    "react-test-renderer": "^16.12.0",
    "release": "^6.1.0",
    "rimraf": "^3.0.0",
    "rollup": "^2.1.0",
    "rollup-plugin-auto-external": "^2.0.0",
    "rollup-plugin-babel": "^4.3.3",
    "rollup-plugin-node-globals": "^1.4.0",
    "rollup-plugin-sourcemaps": "^0.5.0",
    "rollup-plugin-terser": "^5.1.2",
    "size-limit": "^4.4.0",
    "snapshot-diff": "^0.7.0",
    "source-map-support": "^0.5.16",
    "ts-node": "^8.8.1",
    "tsconfig-paths": "^3.9.0",
    "typescript": "^3.9.0-beta",
    "typescript-styled-plugin": "^0.15.0",
    "write-json-file": "^4.2.1"
  },
  "engines": {
    "node": ">=10"
  }
}<|MERGE_RESOLUTION|>--- conflicted
+++ resolved
@@ -52,11 +52,7 @@
     "patch": "patch-package --patch-dir support/patches",
     "prerelease": "yarn if-not-ci run-s checks:release",
     "release": "changeset publish",
-<<<<<<< HEAD
-    "run:prettier": "prettier --ignore-path .eslintignore '**/*.{js,jsx,ts,tsx,md,mdx,json,html,css,yml,yaml,graphql}'",
-=======
-    "run:prettier": "prettier --ignore-path .eslintignore \"**/*.{js,jsx,ts,tsx,md,json,html,css,yml,yaml,graphql}\"",
->>>>>>> 7d24f1b4
+    "run:prettier": "prettier --ignore-path .eslintignore \"**/*.{js,jsx,ts,tsx,md,mdx,json,html,css,yml,yaml,graphql}\"",
     "size": "size-limit",
     "start:checks": "cpy support/.config.sample.json ./ --rename=\".config.json\"",
     "stop:checks": "rimraf ./.config.json",
